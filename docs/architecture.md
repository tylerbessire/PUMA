--- conflicted
+++ resolved
@@ -102,13 +102,8 @@
 The complementary behavioral roadmap described in
 [`functional_contextualist_architecture.md`](functional_contextualist_architecture.md)
 recasts each solver subsystem as an operant component with explicit reinforcement
-<<<<<<< HEAD
 loops. The production `BehavioralEngine` (`arc_solver/behavioral_engine.py`) now
 implements the reinforcement loop, while the new `RFTEngine`
 (`arc_solver/rft_engine/engine.py`) supplies derived relational hints to neural
 guidance. Refer to that document for remaining tacting extensions and future RFT
 expansions.
-=======
-loops. Refer to that document for the integration plan covering the proposed
-`BehavioralEngine`, tacting extensions, and RFT-driven relational inference.
->>>>>>> 3971000a
