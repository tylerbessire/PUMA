"""Domain-specific language (DSL) primitives for ARC program synthesis.

This module defines a set of composable operations that act on grids. Each
operation is represented by an :class:`Op` and registered in :data:`OPS`.
Programs are sequences of these operations applied to a grid.
"""

from __future__ import annotations

from typing import Any, Callable, Dict, List, Tuple, Optional
import numpy as np

from arc_solver.grid import (
    Array,
    rotate90,
    flip as flip_grid,
    transpose as transpose_grid,
    translate as translate_grid,
    color_map as color_map_grid,
    crop as crop_array,
    pad_to,
    bg_color,
)


class Op:
    """Represents a primitive transformation on a grid."""

    def __init__(self, name: str, fn: Callable[..., Array], arity: int, param_names: List[str]):
        self.name = name
        self.fn = fn
        self.arity = arity
        self.param_names = param_names

    def __call__(self, *args: Any, **kwargs: Any) -> Array:
        return self.fn(*args, **kwargs)


# ---------------------------------------------------------------------------
# Primitive operation implementations
# ---------------------------------------------------------------------------

def op_identity(a: Array) -> Array:
    """Return a copy of the input grid."""
    return a.copy()


def op_rotate(a: Array, k: int) -> Array:
    """Rotate grid by ``k`` quarter turns clockwise."""
    return rotate90(a, -k)


def op_flip(a: Array, axis: int) -> Array:
    """Flip grid along the specified axis (0=vertical, 1=horizontal)."""
    return flip_grid(a, axis)


def op_transpose(a: Array) -> Array:
    """Transpose the grid."""
    return transpose_grid(a)


def op_translate(a: Array, dy: int, dx: int, fill: Optional[int] = None, *, fill_value: Optional[int] = None) -> Array:
    """Translate the grid by ``(dy, dx)`` filling uncovered cells.

    Parameters
    ----------
    a:
        Input grid.
    dy, dx:
        Translation offsets. Positive values move content down/right.
    fill, fill_value:
        Optional fill value for uncovered cells. ``fill_value`` is an alias for
        backward compatibility. When both are ``None`` the background colour of
        ``a`` is used.
    """
    chosen = fill if fill is not None else fill_value
    fill_val = 0 if chosen is None else chosen
    return translate_grid(a, dy, dx, fill=fill_val)


def op_recolor(a: Array, mapping: Dict[int, int]) -> Array:
    """Recolour grid according to a mapping from old to new colours."""
    return color_map_grid(a, mapping)


def op_crop_bbox(a: Array, top: int, left: int, height: int, width: int) -> Array:
    """Crop a bounding box from the grid ensuring bounds are valid."""
    h, w = a.shape
    top = max(0, min(top, h - 1))
    left = max(0, min(left, w - 1))
    height = max(1, min(height, h - top))
    width = max(1, min(width, w - left))
    return crop_array(a, top, left, height, width)


def op_pad(a: Array, out_h: int, out_w: int) -> Array:
    """Pad grid to a specific height and width using background colour."""
    return pad_to(a, (out_h, out_w), fill=bg_color(a))


# Registry of primitive operations ---------------------------------------------------------
OPS: Dict[str, Op] = {
    "identity": Op("identity", op_identity, 1, []),
    "rotate": Op("rotate", op_rotate, 1, ["k"]),
    "flip": Op("flip", op_flip, 1, ["axis"]),
    "transpose": Op("transpose", op_transpose, 1, []),
    "translate": Op("translate", op_translate, 1, ["dy", "dx", "fill"]),
    "recolor": Op("recolor", op_recolor, 1, ["mapping"]),
    "crop": Op("crop", op_crop_bbox, 1, ["top", "left", "height", "width"]),
    "pad": Op("pad", op_pad, 1, ["out_h", "out_w"]),
}


# Semantic cache -------------------------------------------------------------------------
_sem_cache: Dict[Tuple[bytes, str, Tuple[Tuple[str, Any], ...]], Array] = {}


<<<<<<< HEAD
def _canonical_params(name: str, params: Dict[str, Any]) -> Dict[str, Any]:
    """Return a copy of ``params`` with legacy aliases normalised."""
    if name == "recolor" and "mapping" not in params and "color_map" in params:
        new_params = dict(params)
        new_params["mapping"] = new_params.pop("color_map")
        return new_params
    if name == "translate" and "fill" not in params and "fill_value" in params:
        new_params = dict(params)
        new_params["fill"] = new_params.pop("fill_value")
        return new_params
    return params


=======
>>>>>>> cb3a2b91
def _norm_params(params: Dict[str, Any]) -> Tuple[Tuple[str, Any], ...]:
    """Normalise parameters to a hashable tuple."""
    items: List[Tuple[str, Any]] = []
    for k, v in sorted(params.items()):
        if isinstance(v, dict):
            items.append((k, tuple(sorted(v.items()))))
        else:
            items.append((k, v))
    return tuple(items)


def apply_op(a: Array, name: str, params: Dict[str, Any]) -> Array:
    """Apply a primitive operation with semantic caching."""
<<<<<<< HEAD
    params = _canonical_params(name, params)
=======
>>>>>>> cb3a2b91
    key = (a.tobytes(), name, _norm_params(params))
    cached = _sem_cache.get(key)
    if cached is not None:
        return cached
    op = OPS[name]
    out = op(a, **params)
    _sem_cache[key] = out
    return out


# User-facing convenience wrappers --------------------------------------------------------

def identity(a: Array) -> Array:
    """Return a copy of the input grid."""
    return op_identity(a)


def rotate(a: Array, k: int) -> Array:
    """Rotate grid by ``k`` quarter turns clockwise."""
    return op_rotate(a, k)


def flip(a: Array, axis: int) -> Array:
    """Flip grid along the specified axis."""
    return op_flip(a, axis)


def transpose(a: Array) -> Array:
    """Transpose the grid."""
    return op_transpose(a)


def translate(a: Array, dx: int, dy: int, fill_value: Optional[int] = None) -> Array:
    """Translate grid by ``(dy, dx)`` with optional fill value."""
    return op_translate(a, dy, dx, fill=fill_value)


def recolor(a: Array, color_map: Dict[int, int]) -> Array:
    """Recolour grid according to a mapping."""
    return op_recolor(a, color_map)


def crop(a: Array, top: int, bottom: int, left: int, right: int) -> Array:
    """Crop a region specified by inclusive-exclusive bounds.

    Args:
        top, bottom, left, right: Bounds following Python slice semantics where
            ``bottom`` and ``right`` are exclusive.
    """
    if bottom <= top or right <= left:
        raise ValueError("Invalid crop bounds")
    h, w = a.shape
    top = max(0, min(top, h))
    bottom = max(top, min(bottom, h))
    left = max(0, min(left, w))
    right = max(left, min(right, w))
    return a[top:bottom, left:right].copy()


def pad(a: Array, top: int, bottom: int, left: int, right: int, fill_value: int = 0) -> Array:
    """Pad grid with ``fill_value`` on each side."""
    if min(top, bottom, left, right) < 0:
        raise ValueError("Pad widths must be non-negative")
    h, w = a.shape
    out = np.full((h + top + bottom, w + left + right), fill_value, dtype=a.dtype)
    out[top:top + h, left:left + w] = a
    return out


# Program application --------------------------------------------------------------------

def apply_program(a: Array, program: List[Tuple[str, Dict[str, Any]]]) -> Array:
    """Apply a sequence of operations to the input grid."""
    out = a
    for idx, (name, params) in enumerate(program):
        try:
            out = apply_op(out, name, params)
        except Exception as exc:
            raise ValueError(
                f"Failed to apply operation '{name}' at position {idx} with params {params}"
            ) from exc
    return out


__all__ = [
    "Array",
    "Op",
    "OPS",
    "apply_program",
    "apply_op",
    "identity",
    "rotate",
    "flip",
    "transpose",
    "translate",
    "recolor",
    "crop",
    "pad",
]<|MERGE_RESOLUTION|>--- conflicted
+++ resolved
@@ -116,7 +116,6 @@
 _sem_cache: Dict[Tuple[bytes, str, Tuple[Tuple[str, Any], ...]], Array] = {}
 
 
-<<<<<<< HEAD
 def _canonical_params(name: str, params: Dict[str, Any]) -> Dict[str, Any]:
     """Return a copy of ``params`` with legacy aliases normalised."""
     if name == "recolor" and "mapping" not in params and "color_map" in params:
@@ -130,8 +129,7 @@
     return params
 
 
-=======
->>>>>>> cb3a2b91
+
 def _norm_params(params: Dict[str, Any]) -> Tuple[Tuple[str, Any], ...]:
     """Normalise parameters to a hashable tuple."""
     items: List[Tuple[str, Any]] = []
@@ -145,10 +143,7 @@
 
 def apply_op(a: Array, name: str, params: Dict[str, Any]) -> Array:
     """Apply a primitive operation with semantic caching."""
-<<<<<<< HEAD
     params = _canonical_params(name, params)
-=======
->>>>>>> cb3a2b91
     key = (a.tobytes(), name, _norm_params(params))
     cached = _sem_cache.get(key)
     if cached is not None:
